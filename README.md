<<<<<<< HEAD
# StationBench

StationBench is a Python library for benchmarking weather forecasts against weather station data. It provides tools to calculate metrics, visualize results, and compare different forecast models.

## Features

- Calculate RMSE and other metrics between forecasts and ground truth data
- Support for multiple weather variables (temperature, wind speed, solar radiation)
- Regional analysis capabilities (Europe, North America, Global, etc.)
- Integration with Weights & Biases for experiment tracking
- Efficient processing of large datasets using Dask

## Installation

Using poetry:
```bash
poetry install
```

## Quick Start

```python
from stationbench.calculate_metrics import generate_benchmarks
import xarray as xr

# Load your forecast and ground truth data
forecast = xr.open_zarr("path/to/forecast.zarr")
ground_truth = xr.open_zarr("path/to/ground_truth.zarr")

# Calculate metrics
benchmarks = generate_benchmarks(
    forecast=forecast,
    ground_truth=ground_truth
)
```

For more detailed examples, see the [examples directory](./examples).

## Command Line Usage

=======
TODO: Adjust

# Point-based benchmarking
Point based benchmarking is split in two steps:
1. Calculate metrics
2. Compare forecasts

## Benchmarking data

The provided benchmarking data is a subset of the [Meteostat](https://dev.meteostat.net/) dataset. It contains weather data from 2018-2024 for 10m wind speed and 2m temperature. The data is provided by the following organizations:
- Deutscher Wetterdienst
- NOAA
- Government of Canada
- MET Norway
- European Data Portal
- Offene Daten Österreich

Source: [Meteostat](https://dev.meteostat.net/) ([CC BY-NC 4.0](https://creativecommons.org/licenses/by-nc/4.0/legalcode))


The benchmarking data can be accessed from `ADD_DATA_PATH`.

![Map of weather stations used for benchmarking](docs/stations_2023_map.png)

![Number of stations reporting over time](docs/stations_2018-2024.png)



## Calculate Metrics
This script computes metrics (RMSE only for now) by comparing forecast data against ground truth data for specified time periods and regions. Output are RMSE benchmarks for different variables and lead times in the format of the ground truth data.

### Options
- `--forecast_loc`: Location of the forecast data (required)
- `--ground_truth_loc`: Location of the ground truth data (required)
- `--start_date`: Start date for benchmarking (required)
- `--end_date`: End date for benchmarking (required)
- `--output`: Output path for benchmarks (required)
- `--region`: Region to benchmark (see `regions.py` for available regions)
- `--name_10m_wind_speed`: Name of 10m wind speed variable (optional)
- `--name_2m_temperature`: Name of 2m temperature variable (optional)
- `--name_ssrd`: Name of ssrd variable (optional)

If variable name is not provided, no metrics will be computed for that variable.

### Example usage
>>>>>>> c93f99b0
```bash
poetry run python stationbench/calculate_metrics.py \
    --forecast_loc forecast.zarr \
    --ground_truth_loc ground_truth.zarr \
    --start_date 2023-01-01 \
    --end_date 2023-12-31 \
    --output_loc forecast-rmse.zarr \
    --region europe \
    --name_10m_wind_speed "10si" \
    --name_2m_temperature "2t"
```

## Data Format Requirements

### Forecast Data
- Must include dimensions: latitude, longitude, time
- Variables should include:
  - 10m_wind_speed (or custom name)
  - 2m_temperature (or custom name)
  - ssrd (or custom name)

### Ground Truth Data
- Must include dimensions: station_id, time
- Must include coordinates: latitude, longitude

## Documentation

Full documentation is available in the [docs/](./docs/) directory:
- [Getting Started Guide](docs/getting-started.md)
- [Examples](docs/examples.md)

## Contributing

We welcome contributions! Please see our [CONTRIBUTING.md](CONTRIBUTING.md) for details.

## License

This project is licensed under the MIT License - see the [LICENSE](LICENSE) file for details.<|MERGE_RESOLUTION|>--- conflicted
+++ resolved
@@ -1,4 +1,3 @@
-<<<<<<< HEAD
 # StationBench
 
 StationBench is a Python library for benchmarking weather forecasts against weather station data. It provides tools to calculate metrics, visualize results, and compare different forecast models.
@@ -9,7 +8,25 @@
 - Support for multiple weather variables (temperature, wind speed, solar radiation)
 - Regional analysis capabilities (Europe, North America, Global, etc.)
 - Integration with Weights & Biases for experiment tracking
-- Efficient processing of large datasets using Dask
+
+## Benchmarking data
+
+The provided benchmarking data is a subset of the [Meteostat](https://dev.meteostat.net/) dataset. It contains weather data from 2018-2024 for 10m wind speed and 2m temperature. The data is provided by the following organizations:
+- Deutscher Wetterdienst
+- NOAA
+- Government of Canada
+- MET Norway
+- European Data Portal
+- Offene Daten Österreich
+
+Source: [Meteostat](https://dev.meteostat.net/) ([CC BY-NC 4.0](https://creativecommons.org/licenses/by-nc/4.0/legalcode))
+
+
+The benchmarking data can be accessed from `ADD_DATA_PATH`.
+
+![Map of weather stations used for benchmarking](docs/stations_2023_map.png)
+
+![Number of stations reporting over time](docs/stations_2018-2024.png)
 
 ## Installation
 
@@ -38,54 +55,6 @@
 For more detailed examples, see the [examples directory](./examples).
 
 ## Command Line Usage
-
-=======
-TODO: Adjust
-
-# Point-based benchmarking
-Point based benchmarking is split in two steps:
-1. Calculate metrics
-2. Compare forecasts
-
-## Benchmarking data
-
-The provided benchmarking data is a subset of the [Meteostat](https://dev.meteostat.net/) dataset. It contains weather data from 2018-2024 for 10m wind speed and 2m temperature. The data is provided by the following organizations:
-- Deutscher Wetterdienst
-- NOAA
-- Government of Canada
-- MET Norway
-- European Data Portal
-- Offene Daten Österreich
-
-Source: [Meteostat](https://dev.meteostat.net/) ([CC BY-NC 4.0](https://creativecommons.org/licenses/by-nc/4.0/legalcode))
-
-
-The benchmarking data can be accessed from `ADD_DATA_PATH`.
-
-![Map of weather stations used for benchmarking](docs/stations_2023_map.png)
-
-![Number of stations reporting over time](docs/stations_2018-2024.png)
-
-
-
-## Calculate Metrics
-This script computes metrics (RMSE only for now) by comparing forecast data against ground truth data for specified time periods and regions. Output are RMSE benchmarks for different variables and lead times in the format of the ground truth data.
-
-### Options
-- `--forecast_loc`: Location of the forecast data (required)
-- `--ground_truth_loc`: Location of the ground truth data (required)
-- `--start_date`: Start date for benchmarking (required)
-- `--end_date`: End date for benchmarking (required)
-- `--output`: Output path for benchmarks (required)
-- `--region`: Region to benchmark (see `regions.py` for available regions)
-- `--name_10m_wind_speed`: Name of 10m wind speed variable (optional)
-- `--name_2m_temperature`: Name of 2m temperature variable (optional)
-- `--name_ssrd`: Name of ssrd variable (optional)
-
-If variable name is not provided, no metrics will be computed for that variable.
-
-### Example usage
->>>>>>> c93f99b0
 ```bash
 poetry run python stationbench/calculate_metrics.py \
     --forecast_loc forecast.zarr \
