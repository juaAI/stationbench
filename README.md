--- conflicted
+++ resolved
@@ -76,11 +76,7 @@
 ```bash
 poetry run python stationbench/calculate_metrics.py \
     --forecast forecast.zarr \
-<<<<<<< HEAD
     --start_date 2023-01-01 --end_date 2023-12-31 --output forecast_metrics.zarr \
-=======
-    --start_date 2023-01-01 --end_date 2023-12-31 --output forecast-rmse.zarr \
->>>>>>> d9a6f78a
     --region europe --name_10m_wind_speed "10si" --name_2m_temperature "2t"
 ```
 ### Compare forecasts
@@ -124,11 +120,7 @@
     forecast="forecast.zarr",
     start_date="2023-01-01",
     end_date="2023-12-31",
-<<<<<<< HEAD
     output="forecast_metrics.zarr",
-=======
-    output="forecast-rmse.zarr",
->>>>>>> d9a6f78a
     region="europe",
     name_10m_wind_speed="10si",
     name_2m_temperature="2t"
@@ -152,17 +144,12 @@
     --forecast path/to/forecast.zarr \
     --start_date 2023-01-01 \
     --end_date 2023-12-31 \
-<<<<<<< HEAD
     --output forecast_metrics.zarr \
-=======
-    --output forecast-rmse.zarr \
->>>>>>> d9a6f78a
     --region europe \
     --name_10m_wind_speed "10si" \
     --name_2m_temperature "2t"
     [--use_dask]  # Optional: Enable parallel computation with Dask
 ```
-
 For small datasets, it's recommended to run without Dask. For large datasets
 (>10GB), enabling Dask with `--use_dask` can improve performance.
 
