import argparse
<<<<<<< HEAD
from datetime import datetime
from stationbench import calculate_metrics as calculate_metrics_api
from stationbench import compare_forecasts as compare_forecasts_api


def get_calculate_parser():
    parser = argparse.ArgumentParser(
        description="Calculate forecast verification metrics"
    )
    parser.add_argument(
        "--forecast", type=str, required=True, help="Path to forecast zarr dataset"
    )
    parser.add_argument(
        "--stations",
        type=str,
        default="https://opendata.jua.sh/stationbench/meteostat_benchmark.zarr",
        help="Path to ground truth zarr dataset",
    )
    parser.add_argument(
        "--start_date",
        type=lambda s: datetime.strptime(s, "%Y-%m-%d"),
        required=True,
        help="Start date (YYYY-MM-DD)",
    )
    parser.add_argument(
        "--end_date",
        type=lambda s: datetime.strptime(s, "%Y-%m-%d"),
        required=True,
        help="End date (YYYY-MM-DD)",
    )
    parser.add_argument(
        "--output", type=str, required=True, help="Path to save results"
    )
    parser.add_argument(
        "--region", type=str, default="europe", help="Region to evaluate"
    )
    parser.add_argument(
        "--name_10m_wind_speed",
        type=str,
        help="Name of wind speed variable in forecast",
    )
    parser.add_argument(
        "--name_2m_temperature",
        type=str,
        help="Name of temperature variable in forecast",
    )
    return parser
=======
from stationbench import calculate_metrics as calculate_metrics_api
from stationbench import compare_forecasts as compare_forecasts_api
from stationbench.calculate_metrics import get_parser as get_calculate_parser
>>>>>>> d9a6f78a


def calculate_metrics():
    """CLI entry point for calculate_metrics"""
    parser = get_calculate_parser()
    args = parser.parse_args()

    # Call the API function with CLI arguments
    metrics = calculate_metrics_api(
        forecast=args.forecast,
        stations=args.stations,
        start_date=args.start_date,
        end_date=args.end_date,
        output=args.output,
        region=args.region,
        name_10m_wind_speed=args.name_10m_wind_speed,
        name_2m_temperature=args.name_2m_temperature,
    )
    return metrics


def get_compare_parser():
    parser = argparse.ArgumentParser(description="Compare forecast benchmarks")
    parser.add_argument(
        "--evaluation_benchmarks_loc",
        type=str,
        required=True,
        help="Path to evaluation benchmarks zarr dataset",
    )
    parser.add_argument(
        "--reference_benchmark_locs",
        type=str,
        required=True,
        help="JSON string of reference benchmark locations {'name': 'path'}",
    )
    parser.add_argument(
        "--run_name", type=str, required=True, help="Name for the W&B run"
    )
    parser.add_argument(
        "--regions",
        type=str,
        default="global",
        help="Comma-separated list of regions to evaluate",
    )
    return parser


def compare_forecasts():
    """CLI entry point for compare_forecasts"""
    parser = get_compare_parser()
    args = parser.parse_args()

    # Call the API function with CLI arguments
    compare_forecasts_api(
        evaluation_benchmarks_loc=args.evaluation_benchmarks_loc,
        reference_benchmark_locs=args.reference_benchmark_locs,
        run_name=args.run_name,
        regions=args.regions,
    )<|MERGE_RESOLUTION|>--- conflicted
+++ resolved
@@ -1,57 +1,7 @@
 import argparse
-<<<<<<< HEAD
-from datetime import datetime
-from stationbench import calculate_metrics as calculate_metrics_api
-from stationbench import compare_forecasts as compare_forecasts_api
-
-
-def get_calculate_parser():
-    parser = argparse.ArgumentParser(
-        description="Calculate forecast verification metrics"
-    )
-    parser.add_argument(
-        "--forecast", type=str, required=True, help="Path to forecast zarr dataset"
-    )
-    parser.add_argument(
-        "--stations",
-        type=str,
-        default="https://opendata.jua.sh/stationbench/meteostat_benchmark.zarr",
-        help="Path to ground truth zarr dataset",
-    )
-    parser.add_argument(
-        "--start_date",
-        type=lambda s: datetime.strptime(s, "%Y-%m-%d"),
-        required=True,
-        help="Start date (YYYY-MM-DD)",
-    )
-    parser.add_argument(
-        "--end_date",
-        type=lambda s: datetime.strptime(s, "%Y-%m-%d"),
-        required=True,
-        help="End date (YYYY-MM-DD)",
-    )
-    parser.add_argument(
-        "--output", type=str, required=True, help="Path to save results"
-    )
-    parser.add_argument(
-        "--region", type=str, default="europe", help="Region to evaluate"
-    )
-    parser.add_argument(
-        "--name_10m_wind_speed",
-        type=str,
-        help="Name of wind speed variable in forecast",
-    )
-    parser.add_argument(
-        "--name_2m_temperature",
-        type=str,
-        help="Name of temperature variable in forecast",
-    )
-    return parser
-=======
 from stationbench import calculate_metrics as calculate_metrics_api
 from stationbench import compare_forecasts as compare_forecasts_api
 from stationbench.calculate_metrics import get_parser as get_calculate_parser
->>>>>>> d9a6f78a
 
 
 def calculate_metrics():
