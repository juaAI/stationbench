<<<<<<< HEAD
import argparse
from datetime import datetime
from typing import Optional, Union
import json

from .calculate_metrics import main as calculate_metrics_main
from .compare_forecasts import main as compare_forecasts_main


def calculate_metrics(
    forecast_loc: str,
    ground_truth_loc: str = "https://opendata.jua.sh/stationbench/meteostat_benchmark.zarr",
    start_date: Union[str, datetime] = None,
    end_date: Union[str, datetime] = None,
    output_loc: str = None,
    region: str = "europe",
    name_10m_wind_speed: Optional[str] = None,
    name_2m_temperature: Optional[str] = None,
) -> None:
    """Calculate metrics for a forecast dataset.

    Args:
        forecast_loc: Location of the forecast dataset
        ground_truth_loc: Location of the ground truth dataset
        start_date: Start date for evaluation
        end_date: End date for evaluation
        output_loc: Location to save the metrics
        region: Region to evaluate
        name_10m_wind_speed: Name of wind speed variable in forecast
        name_2m_temperature: Name of temperature variable in forecast
    """
    args = argparse.Namespace(
        forecast_loc=forecast_loc,
        ground_truth_loc=ground_truth_loc,
        start_date=start_date,
        end_date=end_date,
        output_loc=output_loc,
        region=region,
        name_10m_wind_speed=name_10m_wind_speed,
        name_2m_temperature=name_2m_temperature,
    )

    return calculate_metrics_main(args)


def compare_forecasts(
    evaluation_benchmarks_loc: str,
    reference_benchmark_locs: Union[str, dict[str, str]],
    run_name: str,
    regions: Union[str, list[str]],
) -> None:
    """Compare forecast benchmarks.

    Args:
        evaluation_benchmarks_loc: Location of the evaluation benchmarks
        reference_benchmark_locs: Dictionary of reference benchmark locations or JSON string
        run_name: Name for the W&B run
        regions: Regions to evaluate (string or list of strings)
    """
    # Handle reference_benchmark_locs as either dict or string
    if isinstance(reference_benchmark_locs, str):
        try:
            reference_benchmark_locs = json.loads(reference_benchmark_locs)
        except json.JSONDecodeError as e:
            raise ValueError(f"Invalid JSON for reference_benchmark_locs: {e}")

    args = argparse.Namespace(
        evaluation_benchmarks_loc=evaluation_benchmarks_loc,
        reference_benchmark_locs=reference_benchmark_locs,
        run_name=run_name,
        regions=regions
        if isinstance(regions, list)
        else [r.strip() for r in regions.split(",")],
    )

    return compare_forecasts_main(args)
=======
"""StationBench - A Python library for benchmarking weather forecasts against weather station data."""

__version__ = "0.1.0"
>>>>>>> c154b7e6
<|MERGE_RESOLUTION|>--- conflicted
+++ resolved
@@ -1,4 +1,3 @@
-<<<<<<< HEAD
 import argparse
 from datetime import datetime
 from typing import Optional, Union
@@ -74,9 +73,4 @@
         else [r.strip() for r in regions.split(",")],
     )
 
-    return compare_forecasts_main(args)
-=======
-"""StationBench - A Python library for benchmarking weather forecasts against weather station data."""
-
-__version__ = "0.1.0"
->>>>>>> c154b7e6
+    return compare_forecasts_main(args)